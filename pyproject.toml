--- conflicted
+++ resolved
@@ -18,12 +18,9 @@
     "rich>=13.0.0",
     "pydantic>=2.0.0",
     "aiofiles>=23.0.0",
-<<<<<<< HEAD
     "tiktoken>=0.11.0",
     "nest-asyncio>=1.6.0",
-=======
     "openai-whisper>=20250625",
->>>>>>> 36385f88
 ]
 
 [project.optional-dependencies]
